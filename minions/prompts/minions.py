WORKER_ICL_EXAMPLES = [
    {
        "context": "The patient was seen on 07/15/2021 for a follow-up visit. The patient was prescribed Motrin for headaches.",
        "task": "Extract date that the patient was seen on.",
        "explanation": "The text explicitly mentions that the patient was seen on 07/15/2021.",
        "citation": "The patient was seen on 07/15/2021 for a follow-up visit.",
        "answer": "07/15/2021",
    },
    {
        "context": "The company's marketing expenses increased by 12% year-over-year, driven primarily by digital advertising campaigns and brand partnerships. Total operating expenses reached $245 million for the fiscal year. The company expanded into three new international markets during this period.",
        "task": "Extract the company's net income for Q4 2023.",
        "explanation": "None",
        "citation": "None",
        "answer": "None",
    },
]

WORKER_OUTPUT_TEMPLATE = """\
{{
"explanation": "{explanation}",
"citation": "{citation}",
"answer": "{answer}"
}}
"""


WORKER_PROMPT_TEMPLATE = """\
Your job is to complete the following task using only the context below. The context is a chunk of text taken arbitrarily from a document, it might or might not contain relevant information to the task.

## Document
{context}

## Task
{task}

## Advice
{advice}

Return your result in STRICT JSON format with the following keys:
- "explanation": A concise statement of your reasoning (string)
- "citation": A direct snippet of the text that supports your answer (string or array of strings)
- "answer": A summary of your answer (string or array of strings)


IMPORTANT JSON FORMATTING RULES:
1. ALL property names must be in double quotes: "explanation", "citation", "answer"
2. ALL string values must be in double quotes: "text here"
3. Arrays must be properly formatted: ["item1", "item2"]
4. Use null instead of "None" for missing values
5. Do not include any comments or extra text in the JSON

Output format (you **MUST** follow this format):
```json
{{
"explanation": str,
"citation": List[str] or str,
"answer": List[str] or str
}}
```

Your JSON response:"""

WORKER_PROMPT_SHORT = """
Here is a document excerpt:

{context}

--------------------------------
And here is your task:

{task}

--------------------------------
And here is additional higher-level advice on how to approach the task:

{advice}

--------------------------------

Your response should be a `JobOutput` object:
```python
class JobOutput(BaseModel):
  explanation: str # A concise statement of your reasoning (string). If no relevant information is found, set to "None" or "".
  citation: str | None # A direct snippet of the text that supports your answer (string). If no relevant information is found, set to None or "".
  answer: str | None # Your answer to the question (string). If no relevant information is found, set your answer to None or "".
```
Your response:"""


REMOTE_ANSWER_OR_CONTINUE = """\
Now synthesize the findings from multiple junior workers (LLMs). 
Your task is to finalize an answer to the question below **if and only if** you have sufficient, reliable information. 
Otherwise, you must request additional work.

---
## Inputs
1. Question to answer:
{question}

2. Collected Job Outputs (from junior models):
{extractions}

---
First think step-by-step and then answer the question using the exact format below.

## ANSWER GUIDELINES
1. **Determine if the collected Job Outputs provide enough trustworthy, consistent evidence to confidently answer the question.** 
   - If the data is incomplete or contradictory, do NOT guess. Instead, specify what is missing.
   - If the evidence is sufficient, provide a final answer.

2. **Be conservative.** When in doubt, ask for more information.

3. **Address conflicts.** If multiple jobs give different answers, rely on whichever is best supported by a valid "explanation" and "citation".
   - If you need more information from the conflicting jobs, specify which job IDs need further investigation.
   - Describe what specific information you need from those jobs.

4. **Required JSON Output**: You must output a JSON object with these keys:
   - "decision": Must be either "provide_final_answer" OR "request_additional_info"
     - Use "provide_final_answer" if you have enough information
     - Use "request_additional_info" if you cannot conclusively answer
   - "explanation": A short statement about how you arrived at your conclusion or what is still missing
   - "answer": The final answer string if "decision"="provide_final_answer", or null otherwise
   - "feedback": If decision="request_additional_info", provide clear instructions on what information is still needed. Be specific about:
     - What type of information to look for
     - Which sections or parts of the document to focus on
     - What criteria or details are important
     DO NOT include any code or programming instructions in this field.
   - "scratchpad": Notes on information gathered so far
     
Here is the template for your JSON response (with no extra text outside the JSON):

<think step-by-step here>
```json
{{
"decision": "…",
"explanation": "…",
"answer": "… or null", # Good answer format: "0.56"; Bad answer format: "The ratio is calculated as 1-0.27*2 = 0.56"
"feedback": "… or null", # No code in this field.
"scratchpad": "… or null"
}}
```

**Important**:
- Don't forget commas in the json object above^
- If there is not enough information, set "answer" to null, set "decision" to "request_additional_info"
- The feedback field should ONLY contain natural language instructions. DO NOT include any code, function definitions, or programming syntax.
- Focus on describing WHAT information is needed, not HOW to programmatically extract it.

Now, carefully inspect the question, think step-by-step and perform any calculations before outputting the JSON object."""


REMOTE_ANSWER_OR_CONTINUE_SHORT = """\
## Inputs
1. Question to answer:
{question}

2. Collected Job Outputs (from junior models):
{extractions}

## Instructions: Please inspect the question and the Job Outputs. Then decide whether to finalize the answer or request additional details, and return the JSON object accordingly.

Follow the ANSWER GUIDELINES in the conversational history above.
```json
{{
"decision": "…",
"explanation": "…",
"answer": "… or None",
"missing_info": "… or None"
}}
```
"""


REMOTE_ANSWER = """\
## Inputs
1. Question to answer:
{question}

2. Collected Job Outputs (from junior models):
{extractions}

## Instructions: Please inspect the question and the Job Outputs. 
Then finalize your answer and return the JSON object accordingly.

Here is the template for your JSON response (with no extra text outside the JSON):
```json
{{
"decision": "…",
"explanation": "…",
"answer": "… or None",
"missing_info": "… or None"
}}
```
"""

ADVICE_PROMPT = """\
We need to answer the following question based on {metadata}.: 

## Question
{query}

---

Please provide succinct advice on the critical information we need to extract from the {metadata} to answer this question. 

Also consider the following constraints:
- In your response do NOT use numbered lists.
- Do NOT structure your response as a sequence of steps.
"""

# ADVICE_PROMPT = """\
# We need to answer the following question based on {metadata}:

# ## Question
# {query}

# ---

# Please provide SUCCINCT advice to junior workers on the critical information to extract from each chunk of the document(s) to answer this question. Keep in mind that final integration of chunk-level findings happens after the fact, so only suggest local pieces of information to gather.

# Formatting guidelines: Do NOT present your response in a numbered list or describe it as a series of steps.
# """


ADVICE_PROMPT_STEPS = """\
We need to answer the following question based on {metadata}.: 

## Question
{query}

---

Please provide succinct advice on the information we need to extract from the {metadata} to answer this question. Enumerate your advice as numbered steps.
"""

ADVANCED_STEPS_INSTRUCTIONS = """\
Our conversation history includes information about previous rounds of jobs and their outputs. Use this information to inform your new jobs. 
I.e., 
- Based on the Job outputs above, subselect `chunk_id`s that require further reasoning and are relevant to the question (i.e., contain a date or table that are relevant.). Use the job_id (<chunk_id>_<task_id>)to get the chunk_id 
- Reformat tasks that are not yet complete.
- Make your `advice` more concrete. 
"""

DECOMPOSE_TASK_PROMPT = """\
# Decomposition Round #{step_number}

You do not have access to the raw document(s), but instead can assign tasks to small and less capable language models that can access chunks of the document(s).
Note that the document(s) can be very long, so each task should be performed only over a small chunk of text. 
The small language model can only access one chunk of the document(s) at a time, so do not assign tasks that require integration of information from multiple chunks.

Write a Python function that will output formatted tasks for a small language model.
Make sure that NONE of the tasks require multiple steps. Each task should be atomic! 
Consider using nested for-loops to apply a set of tasks to a set of chunks.
The same `task_id` should be applied to multiple chunks. DO NOT instantiate a new `task_id` for each combination of task and chunk.
Use the conversational history to inform what chunking strategy has already been applied.

{ADVANCED_STEPS_INSTRUCTIONS}

Assume a Pydantic model called `JobManifest(BaseModel)` is already in global scope. For your reference, here is the model:
```
{manifest_source}
```
Assume a Pydantic model called `JobOutput(BaseModel)` is already in global scope. For your reference, here is the model:
```
{output_source}
```
DO NOT rewrite or import the model in your code.

The function signature will look like:
```
{signature_source}
```


You can assume you have access to the following chunking function(s). Do not reimplement the function, just use it.
```
{chunking_source}
```

Here is an example
```
task_id = 1  # Unique identifier for the task
for doc_id, document in enumerate(context):
    # if you need to chunk the document into sections
    chunks = chunk_by_section(document)

    for chunk_id, chunk in enumerate(chunks):
        # Create a task for extracting mentions of specific keywords
        task = (
            "Extract all mentions of the following keywords: "
            "'Ca19-9', 'tumor marker', 'September 2021', 'U/ml', 'Mrs. Anderson'."
        )
        job_manifest = JobManifest(
            chunk=chunk,
            task=task,
            advice="Focus on extracting the specific keywords related to Mrs. Anderson's tumor marker levels."
        )
        job_manifests.append(job_manifest)
```
"""

DECOMPOSE_TASK_PROMPT_AGGREGATION_FUNC = """\
# Decomposition Round #{step_number}

You (the supervisor) cannot directly read the document(s). Instead, you can assign small, isolated tasks to a less capable worker model that sees only a single chunk of text at a time. Any cross-chunk or multi-document reasoning must be handled by you.

## Your Job: Write Two Python Functions

### FUNCTION #1: `prepare_jobs(context, prev_job_manifests, prev_job_outputs) -> List[JobManifest]`
- Break the document(s) into chunks (using the provided chunking function, if needed). Determine the chunk size yourself according to the task: simple information extraction tasks can benefit from smaller chunks, while summarization tasks can benefit from larger chunks.
- Each job must be **atomic** and require only information from the **single chunk** provided to the worker.
- If you need to repeat the same task on multiple chunks, **re-use** the same `task_id`. Do **not** create a separate `task_id` for each chunk.
- If tasks must happen **in sequence**, do **not** include them all in this round; move to a subsequent round to handle later steps.
- In this round, limit yourself to **up to {num_tasks_per_round} tasks** total.
- If you need multiple samples per task, replicate the `JobManifest` that many times (e.g., `job_manifests.extend([job_manifest]*n)`).

### FUNCTION #2: `transform_outputs(jobs) -> str`
- Accepts the worker outputs for the tasks you assigned.
- First, apply any **filtering logic** (e.g., drop irrelevant or empty results).
- Then **aggregate outputs** by `task_id` and `chunk_id`. All **multi-chunk integration** or **global reasoning** is your responsibility here.
- Return one **aggregated string** suitable for further supervisor inspection.

{ADVANCED_STEPS_INSTRUCTIONS}

## Relevant Pydantic Models

The following models are already in the global scope. **Do NOT redefine or re-import them.**

### JobManifest Model
```
{manifest_source}
```

### JobOutput Model
```
{output_source}
```

## Function Signatures
```
{signature_source}
```
```
{transform_signature_source}
```

## Chunking Function
```
{chunking_source}
```

## Important Reminders:
- **DO NOT** assign tasks that require reading multiple chunks or referencing entire documents.
- Keep tasks **chunk-local and atomic**.
- **You** (the supervisor) are responsible for aggregating and interpreting outputs in `transform_outputs()`. 

Now, please provide the code for `prepare_jobs()` and `transform_outputs()`. 


"""

<<<<<<< HEAD
DECOMPOSE_RETRIEVAL_TASK_PROMPT_AGGREGATION_FUNC = """\
# Decomposition Round #{step_number}

You (the supervisor) cannot directly read the document(s). Instead, you can assign small, isolated tasks to a less capable worker model that sees only a single chunk of text at a time. Any cross-chunk or multi-document reasoning must be handled by you.

## Your Job: Write Two Python Functions

### FUNCTION #1: `prepare_jobs(context, prev_job_manifests, prev_job_outputs) -> List[JobManifest]`
Goal: this function should return a list of atomic jobs to be performed on chunks of the context.
Follow the steps below:
- Break the document(s) into chunks using the provided *chunking function*. Determine the chunk size yourself according to the task and length of the text. There is a total of {total_chars} characters of text. Break broader tasks into larger chunks (5000) while smaller tasks should have smaller chunks (1000).
- Create focused keyword search queries for a retrieval system to exactly find the information you need to solve the task. Feed your queries to the provided *retrieval function*, and determine number of top k most relevant chunks to return, keeping this number as low as possible while maintaining accuracy.
- For each keyword search, sort the top k most relevant results by their order in the text, to maintain chronological coherence. 
- Assign jobs to the relevant chunks. Each job must be **atomic** and require only information from the **single chunk** provided to the worker.
- If you need to repeat the same task on multiple chunks, **re-use** the same `task_id`. Do **not** create a separate `task_id` for each chunk.
- If tasks must happen **in sequence**, do **not** include them all in this round; move to a subsequent round to handle later steps.
- In this round, limit yourself to **up to {num_tasks_per_round} tasks** total.
- If you need multiple samples per task, replicate the `JobManifest` that many times (e.g., `job_manifests.extend([job_manifest]*n)`).

### FUNCTION #2: `transform_outputs(jobs) -> str`
- Accepts the worker outputs for the tasks you assigned.
- First, apply any **filtering logic** (e.g., drop irrelevant or empty results).
- Then **aggregate outputs** by `task_id` and `chunk_id`. All **multi-chunk integration** or **global reasoning** is your responsibility here.
- Return one **aggregated string** suitable for further supervisor inspection.

{ADVANCED_STEPS_INSTRUCTIONS}

## Relevant Pydantic Models

The following models are already in the global scope. **Do NOT redefine or re-import them.**

### JobManifest Model
```
{manifest_source}
```

### JobOutput Model
```
{output_source}
```

## Function Signatures
```
{signature_source}
```
```
{transform_signature_source}
```

## Chunking Function
```
{chunking_source}
```

## Retrieval Function (BM25)
```
{retrieval_source}
```

## Important Reminders:
- **DO NOT** assign tasks that require reading multiple chunks or referencing entire documents.
- Keep tasks **chunk-local and atomic**.
- **You** (the supervisor) are responsible for aggregating and interpreting outputs in `transform_outputs()`. 

Now, please provide the code for `prepare_jobs()` and `transform_outputs()`. 

"""

# # DB: commented out the below on 2025-02-18. This worked well for Avanika 
# DECOMPOSE_TASK_PROMPT_AGGREGATION_FUNC = """\
# # Decomposition Round #{step_number}

# You do not have access to the raw document(s), but instead can assign tasks to small and less capable language models that can read the document(s).
# Note that the document(s) can be very long, so each task should be performed only over a small chunk of text. 

# # Your job is to write two Python functions:

# Function #1 (prepare_jobs): will output formatted tasks for a small language model.
# -> Make sure that NONE of the tasks require multiple parts. 
# -> Consider using nested for-loops to apply a set of tasks to a set of chunks.
# -> The same `task_id` should be applied to multiple chunks. DO NOT instantiate a new `task_id` for each combination of task and chunk.
# -> If tasks should be done sequentially, do not run them all in this round. Wait for the next round to run sequential tasks.
# -> For each round, delagate {num_tasks_per_round} tasks to the small language model.
# -> For each task, take {num_samples_per_task} samples per job: If you need to run a job multiple times, append multiple copies of the job to the `job_manifests` list: job_manifests.extend([job_manifest]*n)
# -> Use advice to guide the format of the worker answer (i.e., list of extractions, short summary, detailed summary) and provide more details about the task.

# Function #2 (transform_outputs): The second function will aggregate the outputs of the small language models and provide an aggregated string for the supervisor to review.
# -> Filter the jobs based on the output of the small language models (write a custome filter function -- in some steps you might want to filter for a specific keyword, in others you might want to no pass anything back, so you filter out everything!). 
# -> Aggregate the jobs based on the task_id and chunk_id.

# {ADVANCED_STEPS_INSTRUCTIONS}

# # Misc. Information

# * Assume a Pydantic model called `JobManifest(BaseModel)` is already in global scope. For your reference, here is the model:
# ```
# {manifest_source}
# ```

# * Assume a Pydantic model called `JobOutput(BaseModel)` is already in global scope. For your reference, here is the model:
# ```
# {output_source}
# ```

# * DO NOT rewrite or import the model in your code.

# * Function #1 signature will look like:
# ```
# {signature_source}
# ```

# * Function #2 signature will look like:
# ```
# {transform_signature_source}
# ```

# * You can assume you have access to the following chunking function(s). Do not reimplement the function, just use it.
# ```
# {chunking_source}
# ```

# # Here is an example
# ```
# def prepare_jobs(
#     context: List[str],
#     prev_job_manifests: Optional[List[JobManifest]] = None,
#     prev_job_outputs: Optional[List[JobOutput]] = None,
# ) -> List[JobManifest]:
#     task_id = 1  # Unique identifier for the task
#     for doc_id, document in enumerate(context):
#         # if you need to chunk the document into sections
#         chunks = chunk_by_section(document)

#         for chunk_id, chunk in enumerate(chunks):
#             # Create a task for extracting mentions of specific keywords
#             task = (
#                 "Extract all mentions of the following keywords: "
#                 "'Ca19-9', 'tumor marker', 'September 2021', 'U/ml', 'Mrs. Anderson'."
#             )
#             # use advice to guide the format of the worker output
#             job_manifest = JobManifest(
#                 chunk=chunk,
#                 task=task,
#                 advice="Focus on extracting the specific keywords related to Mrs. Anderson's tumor marker levels. Please provide your answer as a list of extracted keywords."
#             )
#             job_manifests.append(job_manifest)
#     return job_manifests

# def transform_outputs(
#     jobs: List[Job],
# ) -> Dict[str, Any]:
#     def filter_fn(job):
#         answer = job.output.answer
#         return answer is not None and str(answer).lower().strip() != "none"
    
#     # Filter jobs
#     for job in jobs:
#         job.include = filter_fn(job)
    
#     # Aggregate and filter jobs
#     tasks = {{}}
#     for job in jobs:
#         task_id = job.manifest.task_id
#         chunk_id = job.manifest.chunk_id
        
#         if task_id not in tasks:
#             tasks[task_id] = {{
#                 "task_id": task_id,
#                 "task": job.manifest.task,
#                 "chunks": {{}},
#             }}
        
#         if chunk_id not in tasks[task_id]["chunks"]:
#             tasks[task_id]["chunks"][chunk_id] = []
        
#         tasks[task_id]["chunks"][chunk_id].append(job)
    
#     # Build the aggregated string
#     aggregated_str = ""
#     for task_id, task_info in tasks.items():
#         aggregated_str += f"## Task (task_id=`{{task_id}}`): {{task_info['task']}}\n\n"
        
#         for chunk_id, chunk_jobs in task_info["chunks"].items():
#             filtered_jobs = [j for j in chunk_jobs if j.include]
            
#             aggregated_str += f"### Chunk # {{chunk_id}}\n"
#             if filtered_jobs:
#                 for idx, job in enumerate(filtered_jobs, start=1):
#                     aggregated_str += f"   -- Job {{idx}} (job_id=`{{job.manifest.job_id}}`):\n"
#                     aggregated_str += f"   {{job.sample}}\n\n"
#             else:
#                 aggregated_str += "   No jobs returned successfully for this chunk.\n\n"
        
#         aggregated_str += "\n-----------------------\n\n"
    
#     return aggregated_str
# ```
# """

=======
>>>>>>> 30b7096f
DECOMPOSE_TASK_PROMPT_AGG_FUNC_LATER_ROUND = """\
# Decomposition Round #{step_number}

You do not have access to the raw document(s), but instead can assign tasks to small and less capable language models that can read the document(s).
Note that the document(s) can be very long, so each task should be performed only over a small chunk of text. 


# Your job is to write two Python functions:

Function #1 (prepare_jobs): will output formatted tasks for a small language model.
-> Make sure that NONE of the tasks require multiple steps. Each task should be atomic! 
-> Consider using nested for-loops to apply a set of tasks to a set of chunks.
-> The same `task_id` should be applied to multiple chunks. DO NOT instantiate a new `task_id` for each combination of task and chunk.
-> Use the conversational history to inform what chunking strategy has already been applied.
-> You are provided access to the outputs of the previous jobs (see prev_job_outputs). 
-> If its helpful, you can reason over the prev_job_outputs vs. the original context.
-> If tasks should be done sequentially, do not run them all in this round. Wait for the next round to run sequential tasks.

Function #2 (transform_outputs): The second function will aggregate the outputs of the small language models and provide an aggregated string for the supervisor to review.
-> Filter the jobs based on the output of the small language models (write a custome filter function -- in some steps you might want to filter for a specific keyword, in others you might want to no pass anything back, so you filter out everything!). 
-> Aggregate the jobs based on the task_id and chunk_id.

{ADVANCED_STEPS_INSTRUCTIONS}

# Misc. Information

* Assume a Pydantic model called `JobManifest(BaseModel)` is already in global scope. For your reference, here is the model:
```
{manifest_source}
```

* Assume a Pydantic model called `JobOutput(BaseModel)` is already in global scope. For your reference, here is the model:
```
{output_source}
```

* DO NOT rewrite or import the model in your code.

* Function #1 signature will look like:
```
{signature_source}
```

* Function #2 signature will look like:
```
{transform_signature_source}
```

* You can assume you have access to the following chunking function(s). Do not reimplement the function, just use it.
```
{chunking_source}
```

# Here is an example
```python
def prepare_jobs(
    context: List[str],
    prev_job_manifests: Optional[List[JobManifest]] = None,
    prev_job_outputs: Optional[List[JobOutput]] = None,
) -> List[JobManifest]:
    task_id = 1  # Unique identifier for the task

    # iterate over the previous job outputs because \"scratchpad\" tells me they contain useful information
    for job_id, output in enumerate(prev_job_outputs):
        # Create a task for extracting mentions of specific keywords
        task = (
           "Apply the tranformation found in the scratchpad (x**2 + 3) each extracted number"
        )
        job_manifest = JobManifest(
            chunk=output.answer,
            task=task,
            advice="Focus on applying the transformation to each extracted number."
        )
        job_manifests.append(job_manifest)
    return job_manifests

def transform_outputs(
    jobs: List[Job],
) -> Dict[str, Any]:
    def filter_fn(job):
        answer = job.output.answer
        return answer is not None or str(answer).lower().strip() != "none" or answer == "null" 
    
    # Filter jobs
    for job in jobs:
        job.include = filter_fn(job)
    
    # Aggregate and filter jobs
    tasks = {{}}
    for job in jobs:
        task_id = job.manifest.task_id
        chunk_id = job.manifest.chunk_id
        
        if task_id not in tasks:
            tasks[task_id] = {{
                "task_id": task_id,
                "task": job.manifest.task,
                "chunks": {{}},
            }}
        
        if chunk_id not in tasks[task_id]["chunks"]:
            tasks[task_id]["chunks"][chunk_id] = []
        
        tasks[task_id]["chunks"][chunk_id].append(job)
    
    # Build the aggregated string
    aggregated_str = ""
    for task_id, task_info in tasks.items():
        aggregated_str += f"## Task (task_id=`{{task_id}}`): {{task_info['task']}}\n\n"
        
        for chunk_id, chunk_jobs in task_info["chunks"].items():
            filtered_jobs = [j for j in chunk_jobs if j.include]
            
            aggregated_str += f"### Chunk # {{chunk_id}}\n"
            if filtered_jobs:
                for idx, job in enumerate(filtered_jobs, start=1):
                    aggregated_str += f"   -- Job {{idx}} (job_id=`{{job.manifest.job_id}}`):\n"
                    aggregated_str += f"   {{job.sample}}\n\n"
            else:
                aggregated_str += "   No jobs returned successfully for this chunk.\n\n"
        
        aggregated_str += "\n-----------------------\n\n"
    
    return aggregated_str
```
"""

DECOMPOSE_TASK_PROMPT_SHORT = """\
# Decomposition Round #{step_number}

Based on the previous job outputs, write a python function that delegates more tasks to small language models.
- assume access to the same chunking functions as before
- make sure that NONE of the tasks require multiple steps
- consider using nested for-loops to apply a set of tasks to a set of chunks (that you select based on the Job outputs above)
- The same `task_id` should be applied to multiple chunks. DO NOT instantiate a new `task_id` for each combination of task and chunk.
- If you have already chunked the document into pages, consider chunking the pages into sections and extracting question specific information. Use the conversational history to inform what chunking strategy has already been applied.

{ADVANCED_STEPS_INSTRUCTIONS}
"""


DECOMPOSE_TASK_PROMPT_SHORT_JOB_OUTPUTS = """\
# Decomposition Round #{step_number}

Based on the previous job outputs, write a python function called (prepare_jobs) that delegates more tasks to small language models.
- assume access to the same chunking functions as before
- make sure that NONE of the tasks require multiple steps
- consider using nested for-loops to apply a set of tasks to a set of chunks
- The same `task_id` should be applied to multiple chunks. DO NOT instantiate a new `task_id` for each combination of task and chunk.

Additionally,
- You are provided access to the outputs of the previous jobs (see job_outputs). 
- If its helpful, you can append context from previous job outputs as `metadata` to new chunks. Here is sample code for that:

```
```
task_id = 1  # Unique identifier for the task
for doc_id, document in enumerate(context):
    # if you need to chunk the document into sections
    chunks = chunk_by_section(document)

    for chunk_id, chunk in enumerate(chunks):
        # Create a task for extracting mentions of specific keywords
        task = (
            "Extract all mentions of the following keywords: "
            "'Ca19-9', 'tumor marker', 'September 2021', 'U/ml', 'Mrs. Anderson'."
        )
        job_manifest = JobManifest(
            chunk=chunk,
            task=task,
            advice="Focus on extracting the specific keywords related to Mrs. Anderson's tumor marker levels."
        )
        job_manifests.append(job_manifest)
```

"""

REMOTE_SYNTHESIS_COT = """\
Now synthesize the findings from multiple junior workers (LLMs). 
Your task is to analyze the collected information and think step-by-step about whether we can answer the question.
Be brief and concise in your analysis.

## Previous Progress
{scratchpad}

## Inputs
1. Question to answer:
{question}

2. Collected Job Outputs (from junior models):
{extractions}

## Instructions
Think step-by-step about:
1. What information we have gathered
2. Whether it is sufficient to answer the question
3. If not sufficient, what specific information is missing
4. If sufficient, how we would calculate or derive the answer
5. If there are conflicting answers:
--> Use citations to select the correct answer if there are conflicting answers.

Be brief and concise. No need for structured output - just think through the steps. You MUST respond in markdown format (for $ signs make sure to use escape character \ before the $ sign).
"""

REMOTE_SYNTHESIS_JSON = """\
Based on your analysis, return a single JSON object with no triple backticks or extra text. The JSON should have this exact structure:

{{
  "explanation": "",
  "feedback": null,
  "decision": "",
  "answer": null,
  "scratchpad": ""
}}

Field Descriptions:
- explanation: A brief statement of your reasoning.
- feedback: Specific information to look for, if needed. Use null if not applicable.
- decision: Either "provide_final_answer" or "request_additional_info".
- answer: The final answer if providing one; null otherwise.
- scratchpad: Summary of gathered information and current analysis for future reference.

Ensure the response is a valid JSON object without any additional text or formatting.

"""

REMOTE_SYNTHESIS_FINAL = """\
Now provide the final answer based on all gathered information.

## Previous Progress
{scratchpad}

## Inputs
1. Question to answer:
{question}

2. Collected Job Outputs (from junior models):
{extractions}

Return a single JSON object with no triple backticks or extra text. The JSON should have this exact structure:

{{
  "explanation": "",
  "feedback": null,
  "decision": "",
  "answer": null,
  "scratchpad": ""
}}

Field Descriptions:
- explanation: Brief statement of your reasoning
- feedback: Any specific information that is lacking. NO CODE in this field. Use null if not needed
- decision: must be "provide_final_answer"
- answer: Final answer
- scratchpad: Summary of gathered information and current analysis.
"""<|MERGE_RESOLUTION|>--- conflicted
+++ resolved
@@ -359,7 +359,6 @@
 
 """
 
-<<<<<<< HEAD
 DECOMPOSE_RETRIEVAL_TASK_PROMPT_AGGREGATION_FUNC = """\
 # Decomposition Round #{step_number}
 
@@ -428,139 +427,7 @@
 
 """
 
-# # DB: commented out the below on 2025-02-18. This worked well for Avanika 
-# DECOMPOSE_TASK_PROMPT_AGGREGATION_FUNC = """\
-# # Decomposition Round #{step_number}
-
-# You do not have access to the raw document(s), but instead can assign tasks to small and less capable language models that can read the document(s).
-# Note that the document(s) can be very long, so each task should be performed only over a small chunk of text. 
-
-# # Your job is to write two Python functions:
-
-# Function #1 (prepare_jobs): will output formatted tasks for a small language model.
-# -> Make sure that NONE of the tasks require multiple parts. 
-# -> Consider using nested for-loops to apply a set of tasks to a set of chunks.
-# -> The same `task_id` should be applied to multiple chunks. DO NOT instantiate a new `task_id` for each combination of task and chunk.
-# -> If tasks should be done sequentially, do not run them all in this round. Wait for the next round to run sequential tasks.
-# -> For each round, delagate {num_tasks_per_round} tasks to the small language model.
-# -> For each task, take {num_samples_per_task} samples per job: If you need to run a job multiple times, append multiple copies of the job to the `job_manifests` list: job_manifests.extend([job_manifest]*n)
-# -> Use advice to guide the format of the worker answer (i.e., list of extractions, short summary, detailed summary) and provide more details about the task.
-
-# Function #2 (transform_outputs): The second function will aggregate the outputs of the small language models and provide an aggregated string for the supervisor to review.
-# -> Filter the jobs based on the output of the small language models (write a custome filter function -- in some steps you might want to filter for a specific keyword, in others you might want to no pass anything back, so you filter out everything!). 
-# -> Aggregate the jobs based on the task_id and chunk_id.
-
-# {ADVANCED_STEPS_INSTRUCTIONS}
-
-# # Misc. Information
-
-# * Assume a Pydantic model called `JobManifest(BaseModel)` is already in global scope. For your reference, here is the model:
-# ```
-# {manifest_source}
-# ```
-
-# * Assume a Pydantic model called `JobOutput(BaseModel)` is already in global scope. For your reference, here is the model:
-# ```
-# {output_source}
-# ```
-
-# * DO NOT rewrite or import the model in your code.
-
-# * Function #1 signature will look like:
-# ```
-# {signature_source}
-# ```
-
-# * Function #2 signature will look like:
-# ```
-# {transform_signature_source}
-# ```
-
-# * You can assume you have access to the following chunking function(s). Do not reimplement the function, just use it.
-# ```
-# {chunking_source}
-# ```
-
-# # Here is an example
-# ```
-# def prepare_jobs(
-#     context: List[str],
-#     prev_job_manifests: Optional[List[JobManifest]] = None,
-#     prev_job_outputs: Optional[List[JobOutput]] = None,
-# ) -> List[JobManifest]:
-#     task_id = 1  # Unique identifier for the task
-#     for doc_id, document in enumerate(context):
-#         # if you need to chunk the document into sections
-#         chunks = chunk_by_section(document)
-
-#         for chunk_id, chunk in enumerate(chunks):
-#             # Create a task for extracting mentions of specific keywords
-#             task = (
-#                 "Extract all mentions of the following keywords: "
-#                 "'Ca19-9', 'tumor marker', 'September 2021', 'U/ml', 'Mrs. Anderson'."
-#             )
-#             # use advice to guide the format of the worker output
-#             job_manifest = JobManifest(
-#                 chunk=chunk,
-#                 task=task,
-#                 advice="Focus on extracting the specific keywords related to Mrs. Anderson's tumor marker levels. Please provide your answer as a list of extracted keywords."
-#             )
-#             job_manifests.append(job_manifest)
-#     return job_manifests
-
-# def transform_outputs(
-#     jobs: List[Job],
-# ) -> Dict[str, Any]:
-#     def filter_fn(job):
-#         answer = job.output.answer
-#         return answer is not None and str(answer).lower().strip() != "none"
-    
-#     # Filter jobs
-#     for job in jobs:
-#         job.include = filter_fn(job)
-    
-#     # Aggregate and filter jobs
-#     tasks = {{}}
-#     for job in jobs:
-#         task_id = job.manifest.task_id
-#         chunk_id = job.manifest.chunk_id
-        
-#         if task_id not in tasks:
-#             tasks[task_id] = {{
-#                 "task_id": task_id,
-#                 "task": job.manifest.task,
-#                 "chunks": {{}},
-#             }}
-        
-#         if chunk_id not in tasks[task_id]["chunks"]:
-#             tasks[task_id]["chunks"][chunk_id] = []
-        
-#         tasks[task_id]["chunks"][chunk_id].append(job)
-    
-#     # Build the aggregated string
-#     aggregated_str = ""
-#     for task_id, task_info in tasks.items():
-#         aggregated_str += f"## Task (task_id=`{{task_id}}`): {{task_info['task']}}\n\n"
-        
-#         for chunk_id, chunk_jobs in task_info["chunks"].items():
-#             filtered_jobs = [j for j in chunk_jobs if j.include]
-            
-#             aggregated_str += f"### Chunk # {{chunk_id}}\n"
-#             if filtered_jobs:
-#                 for idx, job in enumerate(filtered_jobs, start=1):
-#                     aggregated_str += f"   -- Job {{idx}} (job_id=`{{job.manifest.job_id}}`):\n"
-#                     aggregated_str += f"   {{job.sample}}\n\n"
-#             else:
-#                 aggregated_str += "   No jobs returned successfully for this chunk.\n\n"
-        
-#         aggregated_str += "\n-----------------------\n\n"
-    
-#     return aggregated_str
-# ```
-# """
-
-=======
->>>>>>> 30b7096f
+
 DECOMPOSE_TASK_PROMPT_AGG_FUNC_LATER_ROUND = """\
 # Decomposition Round #{step_number}
 
